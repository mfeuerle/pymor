--- conflicted
+++ resolved
@@ -46,7 +46,6 @@
   publisher={Springer}
 }
 
-<<<<<<< HEAD
 @Article{BBQ07,
   author =       {Barrachina, S. and Benner, P. and Quintana-Ort{\'i}, E.~S.},
   title =        {Efficient algorithms for generalized algebraic {B}ernoulli
@@ -63,7 +62,8 @@
                   linear algebra libraries; 65F30; 93C05; 93D15; 65Y05},
   language =     {English},
   publisher =    {Springer US}
-=======
+}
+
 @article{BMNP04,
   title = {An `empirical Interpolation' Method: Application to Efficient Reduced-Basis Discretization of Partial Differential Equations},
   author = {Barrault, Maxime and Maday, Yvon and Nguyen, Ngoc Cuong and Patera, Anthony T.},
@@ -74,7 +74,6 @@
   doi = {10.1016/j.crma.2004.08.006},
   journal = {Comptes Rendus Mathematique. Academie des Sciences. Paris},
   number = {9},
->>>>>>> 5d77f635
 }
 
 @Article{BG09,
